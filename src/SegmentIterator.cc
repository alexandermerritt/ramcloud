--- conflicted
+++ resolved
@@ -101,16 +101,10 @@
 
     const SegmentHeader *header = reinterpret_cast<const SegmentHeader *>(
         reinterpret_cast<const char *>(baseAddress) + sizeof(SegmentEntry));
-<<<<<<< HEAD
     if (header->segmentCapacity != segmentCapacity && !ignoreCapacityMismatch) {
-        throw SegmentIteratorException("SegmentHeader disagrees with claimed "
-            "Segment capacity");
-=======
-    if (header->segmentCapacity != segmentCapacity) {
         throw SegmentIteratorException(HERE,
                                        "SegmentHeader disagrees with claimed "
                                        "Segment capacity");
->>>>>>> 46315075
     }
 
     type    = entry->type;
