/* Copyright (c) 2010 Stanford University
 *
 * Permission to use, copy, modify, and distribute this software for any purpose
 * with or without fee is hereby granted, provided that the above copyright
 * notice and this permission notice appear in all copies.
 *
 * THE SOFTWARE IS PROVIDED "AS IS" AND THE AUTHOR(S) DISCLAIM ALL WARRANTIES
 * WITH REGARD TO THIS SOFTWARE INCLUDING ALL IMPLIED WARRANTIES OF
 * MERCHANTABILITY AND FITNESS. IN NO EVENT SHALL AUTHORS BE LIABLE FOR ANY
 * SPECIAL, DIRECT, INDIRECT, OR CONSEQUENTIAL DAMAGES OR ANY DAMAGES WHATSOEVER
 * RESULTING FROM LOSS OF USE, DATA OR PROFITS, WHETHER IN AN ACTION OF
 * CONTRACT, NEGLIGENCE OR OTHER TORTIOUS ACTION, ARISING OUT OF OR IN
 * CONNECTION WITH THE USE OR PERFORMANCE OF THIS SOFTWARE.
 */

/**
 * \file
 * Defines various things that help in writing tests, such as
 * extensions of CPPUNIT_ASSERT_EQUAL.
 */

#include <string.h>
#include <TestUtil.h>

// The following code extends CppUnit to enable CPPUNIT_ASSERT_EQUAL
// to be used on some additional combinations of types that aren't
// supported by default.
namespace CppUnit {

//
// Note: the recommended way to extend CPPUNIT_ASSERT_EQUAL is to
// define assertion_traits objects.  However, all of the extensions
// below required a different approach, because assertion_traits
// objects didn't produce the desired result.

#if 0
// This is the recommended way to enable CPPUNIT_ASSERT_EQUAL
// comparisons between char*'s.  Unfortunately it doesn't seem to
// work reliably (compiler bugs?). The compiler seems to choose
// the default (less specialized) implementation in place of this
// one.
template<>
struct assertion_traits<char*> {
    static bool equal(const char* x, const char* y) {
        return strcmp(x, y) == 0;
    }

    static std::string toString(const char* x) {
        return std::string(x);
    }
};
#endif

// Allow CPPUNIT_ASSERT_EQUAL comparisons between char* strings.
// This functionality has to be implemented using the non-standard
// approach below because the assertion_traits approach doesn't
// seem to work (the compiler picks the wrong template).  Even the
// approach below occasionally fails, requiring arguments to
// be cast to (char*).
void
assertEquals(const char* expected, const char* actual,
        SourceLine sourceLine, const std::string &message) {
    if (strcmp(actual, expected) != 0) {
        Asserter::failNotEqual(std::string(expected), std::string(actual),
                sourceLine, message);
    }
}

// Allow CPPUNIT_ASSERT_EQUAL comparisons between char* and std::string.
// This functionality has to be implemented using the non-standard
// approach below because the types of the arguments are different.
void
assertEquals(const char* expected, const std::string& actual,
        SourceLine sourceLine, const std::string &message) {
    if (actual != expected) {
        Asserter::failNotEqual(std::string(expected),
            assertion_traits<std::string>::toString(actual),
                sourceLine, message);
    }
}

// Allow CPPUNIT_ASSERT_EQUAL comparisons between uint64_t's;
// This also works for smaller integers such as int32_t and it
// works for both signed and unsigned values.  This functionality
// has to be implemented using the non-standard approach below
// because we sometimes supply an enum value for the first argument;
// the approach below will automatically convert it to integer, but
// the assertion_traits approach will not, so the types won't match.
void
assertEquals(uint64_t expected, const uint64_t actual,
        SourceLine sourceLine, const std::string &message) {
    if (expected != actual) {
        char buf1[40], buf2[40];
        snprintf(buf1, sizeof(buf1), "%ld (0x%lx)", expected, expected);
        snprintf(buf2, sizeof(buf2), "%ld (0x%lx)", actual, actual);
        Asserter::failNotEqual(std::string(buf1), std::string(buf2),
                sourceLine, message);
    }
}

// Allow CPPUNIT_ASSERT_EQUAL comparisons between void*'s.
// This functionality has to be implemented using the non-standard
// approach below because we sometimes supply a char* value for
// the first argument; the approach below will automatically
// convert it to void*, but the assertion_traits approach
// will not, so the types won't match.
void
assertEquals(void* expected, const void* actual,
        SourceLine sourceLine, const std::string &message) {
    if (expected != actual) {
        char buf1[20], buf2[20];
        snprintf(buf1, sizeof(buf1), "%p", expected);
        snprintf(buf2, sizeof(buf2), "%p", actual);
        Asserter::failNotEqual(std::string(buf1), std::string(buf2),
                sourceLine, message);
    }
}

<<<<<<< HEAD
} // namespace CppUnit

namespace RAMCloud {

/**
 * A wrapper around regerror(3) that returns a std::string.
 * \param errorCode
 *      See regerror(3).
 * \param storage
 *      See regerror(3).
 * \return
 *      The full error message from regerror(3).
 */
static string
friendlyRegerror(int errorCode, const regex_t* storage)
{
    size_t errorBufSize = regerror(errorCode, storage, NULL, 0);
    char errorBuf[errorBufSize];
    size_t errorBufSize2 = regerror(errorCode, storage, errorBuf,
                                    errorBufSize);
    assert(errorBufSize == errorBufSize2);
    return errorBuf;
}

/**
 * Fail the CPPUNIT test case if the given string doesn't match the given POSIX
 * regular expression.
 * \param pattern
 *      A POSIX regular expression.
 * \param subject
 *      The string that should match \a pattern.
 */
void
assertMatchesPosixRegex(const char* pattern, const char* subject)
{
    regex_t pregStorage;
    int r;

    r = regcomp(&pregStorage, pattern, 0);
    if (r != 0) {
        string errorMsg = "Pattern '";
        errorMsg += pattern;
        errorMsg += "' failed to compile: ";
        errorMsg += friendlyRegerror(r, &pregStorage);
        CPPUNIT_FAIL(errorMsg);
    }

    r = regexec(&pregStorage, subject, 0, NULL, 0);
    if (r != 0) {
        string errorMsg = "Pattern '";
        errorMsg += pattern;
        errorMsg += "' did not match subject '";
        errorMsg += subject;
        errorMsg += "'";
        regfree(&pregStorage);
        CPPUNIT_FAIL(errorMsg);
    }

    regfree(&pregStorage);
}

} // namespace RAMCloud
=======
} // namespace CppUnit
>>>>>>> 4d3af807
<|MERGE_RESOLUTION|>--- conflicted
+++ resolved
@@ -116,7 +116,6 @@
     }
 }
 
-<<<<<<< HEAD
 } // namespace CppUnit
 
 namespace RAMCloud {
@@ -178,7 +177,4 @@
     regfree(&pregStorage);
 }
 
-} // namespace RAMCloud
-=======
-} // namespace CppUnit
->>>>>>> 4d3af807
+} // namespace RAMCloud