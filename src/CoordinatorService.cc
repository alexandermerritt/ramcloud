/* Copyright (c) 2009-2011 Stanford University
 *
 * Permission to use, copy, modify, and distribute this software for any
 * purpose with or without fee is hereby granted, provided that the above
 * copyright notice and this permission notice appear in all copies.
 *
 * THE SOFTWARE IS PROVIDED "AS IS" AND THE AUTHOR(S) DISCLAIM ALL WARRANTIES
 * WITH REGARD TO THIS SOFTWARE INCLUDING ALL IMPLIED WARRANTIES OF
 * MERCHANTABILITY AND FITNESS. IN NO EVENT SHALL AUTHORS BE LIABLE FOR
 * ANY SPECIAL, DIRECT, INDIRECT, OR CONSEQUENTIAL DAMAGES OR ANY DAMAGES
 * WHATSOEVER RESULTING FROM LOSS OF USE, DATA OR PROFITS, WHETHER IN AN
 * ACTION OF CONTRACT, NEGLIGENCE OR OTHER TORTIOUS ACTION, ARISING OUT OF
 * OR IN CONNECTION WITH THE USE OR PERFORMANCE OF THIS SOFTWARE.
 */

#include <memory>

#include "BackupClient.h"
#include "CoordinatorService.h"
#include "MasterClient.h"
#include "MembershipClient.h"
#include "PingClient.h"
#include "ProtoBuf.h"
#include "Recovery.h"
#include "ShortMacros.h"
#include "ServiceMask.h"

namespace RAMCloud {

CoordinatorService::CoordinatorService()
    : serverList()
    , tabletMap()
    , tables()
    , nextTableId(0)
    , nextTableMasterIdx(0)
    , nextReplicationId(1)
    , mockRecovery(NULL)
    , forceServerDownForTesting(false)
{
}

CoordinatorService::~CoordinatorService()
{
    // Delete wills. They aren't automatically deleted in the
    // CoordinatorServerList::Entry destructor because we may
    // want to stash a copy of the entry and then remove from
    // the list before using it (e.g. when we start recovery).
    for (size_t i = 0; i < serverList.size(); i++) {
        CoordinatorServerList::Entry* entry = serverList[i];
        if (entry != NULL && entry->isMaster() && entry->will != NULL)
            delete entry->will;
    }
}

void
CoordinatorService::dispatch(RpcOpcode opcode,
                             Rpc& rpc)
{
    switch (opcode) {
        case CreateTableRpc::opcode:
            callHandler<CreateTableRpc, CoordinatorService,
                        &CoordinatorService::createTable>(rpc);
            break;
        case DropTableRpc::opcode:
            callHandler<DropTableRpc, CoordinatorService,
                        &CoordinatorService::dropTable>(rpc);
            break;
        case OpenTableRpc::opcode:
            callHandler<OpenTableRpc, CoordinatorService,
                        &CoordinatorService::openTable>(rpc);
            break;
        case EnlistServerRpc::opcode:
            callHandler<EnlistServerRpc, CoordinatorService,
                        &CoordinatorService::enlistServer>(rpc);
            break;
        case GetServerListRpc::opcode:
            callHandler<GetServerListRpc, CoordinatorService,
                        &CoordinatorService::getServerList>(rpc);
            break;
        case GetTabletMapRpc::opcode:
            callHandler<GetTabletMapRpc, CoordinatorService,
                        &CoordinatorService::getTabletMap>(rpc);
            break;
        case HintServerDownRpc::opcode:
            callHandler<HintServerDownRpc, CoordinatorService,
                        &CoordinatorService::hintServerDown>(rpc);
            break;
        case TabletsRecoveredRpc::opcode:
            callHandler<TabletsRecoveredRpc, CoordinatorService,
                        &CoordinatorService::tabletsRecovered>(rpc);
            break;
        case BackupQuiesceRpc::opcode:
            callHandler<BackupQuiesceRpc, CoordinatorService,
                        &CoordinatorService::quiesce>(rpc);
            break;
        case SetWillRpc::opcode:
            callHandler<SetWillRpc, CoordinatorService,
                        &CoordinatorService::setWill>(rpc);
            break;
        case RequestServerListRpc::opcode:
            callHandler<RequestServerListRpc, CoordinatorService,
                        &CoordinatorService::requestServerList>(rpc);
            break;
        case SetMinOpenSegmentIdRpc::opcode:
            callHandler<SetMinOpenSegmentIdRpc, CoordinatorService,
                        &CoordinatorService::setMinOpenSegmentId>(rpc);
            break;
        default:
            throw UnimplementedRequestError(HERE);
    }
}

/**
 * Top-level server method to handle the CREATE_TABLE request.
 * \copydetails Service::ping
 */
void
CoordinatorService::createTable(const CreateTableRpc::Request& reqHdr,
                                CreateTableRpc::Response& respHdr,
                                Rpc& rpc)
{
    if (serverList.masterCount() == 0) {
        respHdr.common.status = STATUS_RETRY;
        return;
    }

    const char* name = getString(rpc.requestPayload, sizeof(reqHdr),
                                 reqHdr.nameLength);
    if (tables.find(name) != tables.end())
        return;
    uint32_t tableId = nextTableId++;
    tables[name] = tableId;

    uint32_t serverSpan = reqHdr.serverSpan;
    if (serverSpan == 0)
        serverSpan = 1;

    for (uint32_t i = 0; i < serverSpan; i++) {

        uint64_t startKeyHash = i * (~0UL / serverSpan);
        if (i != 0)
            startKeyHash++;
        uint64_t endKeyHash = (i + 1) * (~0UL / serverSpan);
        if (i == serverSpan - 1)
            endKeyHash = ~0UL;


        // Find the next master in the list.
        CoordinatorServerList::Entry* master = NULL;
        while (true) {
            size_t masterIdx = nextTableMasterIdx++ % serverList.size();
            if (serverList[masterIdx] != NULL &&
                serverList[masterIdx]->isMaster()) {
                master = serverList[masterIdx];
                break;
            }
        }

<<<<<<< HEAD
    const char* locator = master->serviceLocator.c_str();
    MasterClient masterClient(
        Context::get().transportManager->getSession(locator));

    // Get current log head. Only entries >= this can be part of the tablet.
    LogPosition headOfLog = masterClient.getHeadOfLog();

    // Create tablet map entry.
    ProtoBuf::Tablets_Tablet& tablet(*tabletMap.add_tablet());
    tablet.set_table_id(tableId);
    tablet.set_start_key_hash(0);
    tablet.set_end_key_hash(~0UL);
    tablet.set_state(ProtoBuf::Tablets_Tablet_State_NORMAL);
    tablet.set_server_id(master->serverId.getId());
    tablet.set_service_locator(master->serviceLocator);
    tablet.set_ctime_log_head_id(headOfLog.segmentId());
    tablet.set_ctime_log_head_offset(headOfLog.segmentOffset());

    // Create will entry. The tablet is empty, so it doesn't matter where it
    // goes or in how many partitions, initially. It just has to go somewhere.
    ProtoBuf::Tablets& will = *master->will;
    ProtoBuf::Tablets_Tablet& willEntry(*will.add_tablet());
    willEntry.set_table_id(tableId);
    willEntry.set_start_key_hash(0);
    willEntry.set_end_key_hash(~0UL);
    willEntry.set_state(ProtoBuf::Tablets_Tablet_State_NORMAL);
    uint64_t maxPartitionId;
    if (will.tablet_size() > 1)
        maxPartitionId = will.tablet(will.tablet_size() - 2).user_data();
    else
        maxPartitionId = -1;
    willEntry.set_user_data(maxPartitionId + 1);
    willEntry.set_ctime_log_head_id(headOfLog.segmentId());
    willEntry.set_ctime_log_head_offset(headOfLog.segmentOffset());

    // Inform the master.
    ProtoBuf::Tablets masterTabletMap;
    foreach (const ProtoBuf::Tablets::Tablet& tablet, tabletMap.tablet()) {
        if (tablet.server_id() == master->serverId.getId())
            *masterTabletMap.add_tablet() = tablet;
=======
        // Create tablet map entry.
        ProtoBuf::Tablets_Tablet& tablet(*tabletMap.add_tablet());
        tablet.set_table_id(tableId);
        tablet.set_start_key_hash(startKeyHash);
        tablet.set_end_key_hash(endKeyHash);
        tablet.set_state(ProtoBuf::Tablets_Tablet_State_NORMAL);
        tablet.set_server_id(master->serverId.getId());
        tablet.set_service_locator(master->serviceLocator);

        // Create will entry. The tablet is empty, so it doesn't matter where it
        // goes or in how many partitions, initially.
        // It just has to go somewhere.
        ProtoBuf::Tablets& will = *master->will;
        ProtoBuf::Tablets_Tablet& willEntry(*will.add_tablet());
        willEntry.set_table_id(tableId);
        willEntry.set_start_key_hash(startKeyHash);
        willEntry.set_end_key_hash(endKeyHash);
        willEntry.set_state(ProtoBuf::Tablets_Tablet_State_NORMAL);
        uint64_t maxPartitionId;
        if (will.tablet_size() > 1)
            maxPartitionId = will.tablet(will.tablet_size() - 2).user_data();
        else
            maxPartitionId = -1;
        willEntry.set_user_data(maxPartitionId + 1);

        // Inform the master.
        const char* locator = master->serviceLocator.c_str();
        MasterClient masterClient(
            Context::get().transportManager->getSession(locator));
        masterClient.takeTabletOwnership(tableId,
                                         tablet.start_key_hash(),
                                         tablet.end_key_hash());

        LOG(DEBUG, "Created table '%s' with id %u and a span %u on master %lu",
                    name, tableId, serverSpan, master->serverId.getId());
>>>>>>> 0f56cf99
    }

    LOG(NOTICE, "Created table '%s' with id %u",
                    name, tableId);
}

/**
 * Top-level server method to handle the DROP_TABLE request.
 * \copydetails Service::ping
 */
void
CoordinatorService::dropTable(const DropTableRpc::Request& reqHdr,
                              DropTableRpc::Response& respHdr,
                              Rpc& rpc)
{
    const char* name = getString(rpc.requestPayload, sizeof(reqHdr),
                                 reqHdr.nameLength);
    Tables::iterator it = tables.find(name);
    if (it == tables.end())
        return;
    uint32_t tableId = it->second;
    tables.erase(it);
    int32_t i = 0;
    while (i < tabletMap.tablet_size()) {
        if (tabletMap.tablet(i).table_id() == tableId) {
            ServerId masterId(tabletMap.tablet(i).server_id());
            MasterClient master(serverList.getSession(masterId));
            master.dropTabletOwnership(tableId,
                                       tabletMap.tablet(i).start_key_hash(),
                                       tabletMap.tablet(i).end_key_hash());

            tabletMap.mutable_tablet()->SwapElements(
                    tabletMap.tablet_size() - 1, i);
            tabletMap.mutable_tablet()->RemoveLast();
        } else {
            ++i;
        }
    }

    LOG(NOTICE, "Dropped table '%s' with id %u", name, tableId);
    LOG(DEBUG, "There are now %d tablets in the map", tabletMap.tablet_size());
}

/**
 * Top-level server method to handle the OPEN_TABLE request.
 * \copydetails Service::ping
 */
void
CoordinatorService::openTable(const OpenTableRpc::Request& reqHdr,
                              OpenTableRpc::Response& respHdr,
                              Rpc& rpc)
{
    const char* name = getString(rpc.requestPayload, sizeof(reqHdr),
                                 reqHdr.nameLength);
    Tables::iterator it(tables.find(name));
    if (it == tables.end()) {
        respHdr.common.status = STATUS_TABLE_DOESNT_EXIST;
        return;
    }
    respHdr.tableId = it->second;
}

/**
 * Handle the ENLIST_SERVER RPC.
 * \copydetails Service::ping
 */
void
CoordinatorService::enlistServer(const EnlistServerRpc::Request& reqHdr,
                                 EnlistServerRpc::Response& respHdr,
                                 Rpc& rpc)
{
    ServerId replacesId = ServerId(reqHdr.replacesId);
    ServiceMask serviceMask = ServiceMask::deserialize(reqHdr.serviceMask);
    const uint32_t readSpeed = reqHdr.readSpeed;
    const uint32_t writeSpeed = reqHdr.writeSpeed;
    const char* serviceLocator = getString(rpc.requestPayload, sizeof(reqHdr),
                                           reqHdr.serviceLocatorLength);

    // Keep track of the details of the server id that is being forced out
    // of the cluster by the enlister so we can start recovery.
    Tub<CoordinatorServerList::Entry> replacedEntry;

    // The order of the updates in serverListUpdate is important: the remove
    // must be ordered before the add to ensure that as members apply the
    // update they will see the removal of the old server id before the
    // addition of the new, replacing server id.
    ProtoBuf::ServerList serverListUpdate;
    if (serverList.contains(replacesId)) {
        LOG(NOTICE, "%s is enlisting claiming to replace server id "
            "%lu, which is still in the server list, taking its word "
            "for it and assuming the old server has failed",
            serviceLocator, replacesId.getId());
        replacedEntry.construct(serverList[replacesId]);
        // Don't increment server list yet; done after the add below.
        // Note, if the server being replaced is already crashed this may
        // not append an update at all.
        serverList.crashed(replacesId, serverListUpdate);
        // If the server being replaced did not have a master then there
        // will be no recovery.  That means it needs to transition to
        // removed status now (usually recoveries remove servers from the
        // list when they complete).
        if (!replacedEntry->isMaster())
            serverList.remove(replacesId, serverListUpdate);
    }

    ServerId newServerId = serverList.add(serviceLocator,
                                          serviceMask,
                                          readSpeed,
                                          serverListUpdate);
    serverList.incrementVersion(serverListUpdate);
    CoordinatorServerList::Entry& entry = serverList[newServerId];

    LOG(NOTICE, "Enlisting new server at %s (server id %lu) supporting "
        "services: %s",
        serviceLocator, newServerId.getId(),
        entry.serviceMask.toString().c_str());

    if (entry.isMaster()) {
        // create empty will
        entry.will = new ProtoBuf::Tablets;
    }

    if (entry.isBackup()) {
        LOG(DEBUG, "Backup at id %lu has %u MB/s read %u MB/s write ",
            newServerId.getId(), readSpeed, writeSpeed);
        createReplicationGroup();
    }

    respHdr.serverId = newServerId.getId();
    rpc.sendReply();

    if (entry.serviceMask.has(MEMBERSHIP_SERVICE))
        sendServerList(newServerId);
    sendMembershipUpdate(serverListUpdate, newServerId);

    // Recovery on the replaced host is deferred until the replacing host
    // has been enlisted.
    if (replacedEntry)
        startMasterRecovery(*replacedEntry);
}

/**
 * Handle the GET_SERVER_LIST RPC.
 * \copydetails Service::ping
 */
void
CoordinatorService::getServerList(const GetServerListRpc::Request& reqHdr,
                                  GetServerListRpc::Response& respHdr,
                                  Rpc& rpc)
{
    ServiceMask serviceMask = ServiceMask::deserialize(reqHdr.serviceMask);

    ProtoBuf::ServerList serialServerList;
    serverList.serialize(serialServerList, serviceMask);

    respHdr.serverListLength =
        serializeToResponse(rpc.replyPayload, serialServerList);
}

/**
 * Handle the GET_TABLET_MAP RPC.
 * \copydetails Service::ping
 */
void
CoordinatorService::getTabletMap(const GetTabletMapRpc::Request& reqHdr,
                                 GetTabletMapRpc::Response& respHdr,
                                 Rpc& rpc)
{
    respHdr.tabletMapLength = serializeToResponse(rpc.replyPayload,
                                                  tabletMap);
}

/**
 * Handle the ENLIST_SERVER RPC.
 * \copydetails Service::ping
 */
void
CoordinatorService::hintServerDown(const HintServerDownRpc::Request& reqHdr,
                                   HintServerDownRpc::Response& respHdr,
                                   Rpc& rpc)
{
    ServerId serverId(reqHdr.serverId);
    rpc.sendReply();

    // reqHdr, respHdr, and rpc are off-limits now
    hintServerDown(serverId);
}

/**
 * Returns true if server is down, false otherwise.
 *
 * \param serverId
 *     ServerId of the server that is suspected to be down. 
 */
bool
CoordinatorService::hintServerDown(ServerId serverId)
{
    if (!serverList.contains(serverId) ||
        serverList[serverId.indexNumber()]->status != ServerStatus::UP) {
        LOG(NOTICE, "Spurious crash report on unknown server id %lu",
            serverId.getId());
        return true;
    }

    const uint64_t replicationId = serverList[serverId].replicationId;

    if (!verifyServerFailure(serverId))
        return false;
    LOG(NOTICE, "Server id %lu has crashed, notifying the cluster and "
        "starting recovery", serverId.getId());

    // If this machine has a backup and master on the same server it is best
    // to remove the dead backup before initiating recovery. Otherwise, other
    // servers may try to backup onto a dead machine which will cause delays.
    CoordinatorServerList::Entry entry = serverList[serverId];
    ProtoBuf::ServerList update;
    serverList.crashed(serverId, update);
    // If the server being replaced did not have a master then there
    // will be no recovery.  That means it needs to transition to
    // removed status now (usually recoveries remove servers from the
    // list when they complete).
    if (!entry.isMaster())
        serverList.remove(serverId, update);
    serverList.incrementVersion(update);

    // Update cluster membership information.
    // Backup recovery is kicked off via this update.
    // Deciding whether to place this before or after the start of master
    // recovery is difficult.  With small cluster sizes kicking off backup
    // recoveries this early didn't interfere with master recovery
    // performance, but we'll want to keep an eye on this.
    sendMembershipUpdate(update, ServerId(/* invalid id */));

    startMasterRecovery(entry);

    removeReplicationGroup(replicationId);
    createReplicationGroup();

    return true;
}

/**
 * Handle the TABLETS_RECOVERED RPC.
 * \copydetails Service::ping
 */
void
CoordinatorService::tabletsRecovered(const TabletsRecoveredRpc::Request& reqHdr,
                                     TabletsRecoveredRpc::Response& respHdr,
                                     Rpc& rpc)
{
    if (reqHdr.status != STATUS_OK) {
        // we'll need to restart a recovery of that partition elsewhere
        // right now this just leaks the recovery object in the tabletMap
        LOG(ERROR, "A recovery master failed to recover its partition");
    }

    ProtoBuf::Tablets recoveredTablets;
    ProtoBuf::parseFromResponse(rpc.requestPayload,
                                downCast<uint32_t>(sizeof(reqHdr)),
                                reqHdr.tabletsLength, recoveredTablets);

    LOG(NOTICE, "called by masterId %lu with %u tablets",
        reqHdr.masterId, recoveredTablets.tablet_size());

    TEST_LOG("Recovered tablets");
    TEST_LOG("%s", recoveredTablets.ShortDebugString().c_str());

    // update tablet map to point to new owner and mark as available
    foreach (const ProtoBuf::Tablets::Tablet& recoveredTablet,
             recoveredTablets.tablet())
    {
        foreach (ProtoBuf::Tablets::Tablet& tablet,
                 *tabletMap.mutable_tablet())
        {
            if (recoveredTablet.table_id() == tablet.table_id() &&
                recoveredTablet.start_key_hash() == tablet.start_key_hash() &&
                recoveredTablet.end_key_hash() == tablet.end_key_hash())
            {
                LOG(NOTICE, "Recovery complete on tablet %lu,%lu,%lu",
                    tablet.table_id(), tablet.start_key_hash(),
                    tablet.end_key_hash());
                BaseRecovery* recovery =
                    reinterpret_cast<Recovery*>(tablet.user_data());
                tablet.set_state(ProtoBuf::Tablets_Tablet::NORMAL);
                tablet.set_user_data(0);

                // The caller has filled in recoveredTablets with new service
                // locator and server id of the recovery master, so just copy
                // it over.
                tablet.set_service_locator(recoveredTablet.service_locator());
                tablet.set_server_id(recoveredTablet.server_id());

                // Record the log position of the recovery master at creation of
                // this new tablet assignment. The value is the position of the
                // head at the very start of recovery.
                tablet.set_ctime_log_head_id(
                    recoveredTablet.ctime_log_head_id());
                tablet.set_ctime_log_head_offset(
                    recoveredTablet.ctime_log_head_offset());

                bool recoveryComplete =
                    recovery->tabletsRecovered(recoveredTablets);
                if (recoveryComplete) {
                    LOG(NOTICE, "Recovery completed for master %lu",
                        recovery->masterId.getId());
                    delete recovery;

                    // dump the tabletMap out for easy debugging
                    LOG(DEBUG, "Coordinator tabletMap:");
                    foreach (const ProtoBuf::Tablets::Tablet& tablet,
                             tabletMap.tablet()) {
                        LOG(DEBUG, "table: %lu [%lu:%lu] state: %u owner: %lu",
                            tablet.table_id(), tablet.start_key_hash(),
                            tablet.end_key_hash(), tablet.state(),
                            tablet.server_id());
                    }

                    ProtoBuf::ServerList update;
                    serverList.remove(recovery->masterId, update);
                    serverList.incrementVersion(update);
                    sendMembershipUpdate(update, ServerId(/* invalid id */));
                    return;
                }
            }
        }
    }
}

/**
 * Have all backups flush their dirty segments to storage.
 * \copydetails Service::ping
 */
void
CoordinatorService::quiesce(const BackupQuiesceRpc::Request& reqHdr,
                            BackupQuiesceRpc::Response& respHdr,
                            Rpc& rpc)
{
    for (size_t i = 0; i < serverList.size(); i++) {
        if (serverList[i] != NULL && serverList[i]->isBackup()) {
            BackupClient(Context::get().transportManager->getSession(
                serverList[i]->serviceLocator.c_str())).quiesce();
        }
    }
}

/**
 * Update the Will associated with a specific Master. This is used
 * by Masters to keep their partitions balanced for efficient
 * recovery.
 *
 * \copydetails Service::ping
 */
void
CoordinatorService::setWill(const SetWillRpc::Request& reqHdr,
                            SetWillRpc::Response& respHdr,
                            Rpc& rpc)
{
    if (!setWill(ServerId(reqHdr.masterId), rpc.requestPayload, sizeof(reqHdr),
        reqHdr.willLength)) {
        // TODO(ongaro): should be some other error or silent
        throw RequestFormatError(HERE);
    }
}

/**
 * Handle the REQUEST_SERVER_LIST RPC.
 *
 * The Coordinator always pushes server lists and their updates. If a server's
 * FailureDetector determines that the list is out of date, it issues an RPC
 * here to request that we re-send the list.
 *
 * \copydetails Service::ping
 */
void
CoordinatorService::requestServerList(
    const RequestServerListRpc::Request& reqHdr,
    RequestServerListRpc::Response& respHdr,
    Rpc& rpc)
{
    ServerId id(reqHdr.serverId);
    rpc.sendReply();

    if (!serverList.contains(id)) {
        LOG(WARNING, "Could not send list to unknown server %lu", *id);
        return;
    }

    if (serverList[id.indexNumber()]->status != ServerStatus::UP) {
        LOG(WARNING, "Could not send list to crashed server %lu", *id);
        return;
    }

    if (!serverList[id].serviceMask.has(MEMBERSHIP_SERVICE)) {
        LOG(WARNING, "Could not send list to server without membership "
            "service: %lu", *id);
        return;
    }

    LOG(DEBUG, "Sending server list to server id %lu as requested", *id);
    sendServerList(id);
}

/**
 * Assign a new replicationId to a backup, and inform the backup which nodes
 * are in its replication group. 
 *
 * \param replicationId
 *      New replication group Id that is assigned to backup.
 *
 * \param replicationGroupIds
 *      Includes the ServerId's of all the members of the replication group.
 *
 * \return
 *      False if one of the servers is dead, true if all of them are alive.
 */
bool
CoordinatorService::assignReplicationGroup(
    uint64_t replicationId, const vector<ServerId>& replicationGroupIds)
{
    foreach (ServerId backupId, replicationGroupIds) {
        if (!serverList.contains(backupId)) {
            return false;
        }
        serverList[backupId].replicationId = replicationId;
        // Try to send an assignReplicationId Rpc to a backup. If the Rpc
        // fails, hintServerDown. If hintServerDown is true, the function
        // aborts. If it fails, keep trying to send the Rpc to the backup.
        // Note that this is an optimization. Even if we didn't abort in case
        // of a failed Rpc, masters would still not use the failed replication
        // group, since it would not accept their Rpcs.
        while (true) {
            try {
                const char* locator =
                    serverList[backupId].serviceLocator.c_str();
                BackupClient backupClient(
                    Context::get().transportManager->getSession(locator));
                backupClient.assignGroup(
                    replicationId,
                    static_cast<uint32_t>(replicationGroupIds.size()),
                    &replicationGroupIds[0]);
            } catch (TransportException& e) {
                if (hintServerDown(backupId)) {
                    return false;
                } else {
                    continue;
                }
            } catch (TimeoutException& e) {
                if (hintServerDown(backupId)) {
                    return false;
                } else {
                    continue;
                }
            }
            break;
        }
    }
    return true;
}

/**
 * Try to create a new replication group. Look for groups of backups that
 * are not assigned a replication group and are up.
 * If there are not enough available candidates for a new group, the function
 * returns without sending out any Rpcs. If there are enough group members
 * to form a new group, but one of the servers is down, hintServerDown will
 * reset the replication group of that server. 
 */
void
CoordinatorService::createReplicationGroup()
{
    // Create a list of all servers who do not belong to a replication group
    // and are up. Note that this is a performance optimization and is not
    // required for correctness.
    vector<ServerId> freeBackups;
    for (size_t i = 0; i < serverList.size(); i++) {
        if (serverList[i] != NULL &&
            serverList[i]->isBackup() &&
            serverList[i]->replicationId == 0) {
            freeBackups.push_back(serverList[i]->serverId);
        }
    }

    // TODO(cidon): The coordinator currently has no knowledge of the
    // replication factor, so we manually set the replication group size to 3.
    // We should make this parameter configurable.
    const uint32_t numReplicas = 3;
    vector<ServerId> group;
    while (freeBackups.size() >= numReplicas) {
        group.clear();
        // Update the replicationId on serverList.
        for (uint32_t i = 0; i < numReplicas; i++) {
            const ServerId& backupId = freeBackups.back();
            group.push_back(backupId);
            serverList[backupId].replicationId = nextReplicationId;
            freeBackups.pop_back();
        }
        // Assign a new replication group. AssignReplicationGroup handles
        // Rpc failures.
        assignReplicationGroup(nextReplicationId,
                               group);
        nextReplicationId++;
    }
}

/**
 * Reset the replicationId for all backups with groupId. 
 *
 * \param groupId
 *      Replication group that needs to be reset.
 */
void
CoordinatorService::removeReplicationGroup(uint64_t groupId)
{
    // Cannot remove groupId 0, since it is the default groupId.
    if (groupId == 0) {
        return;
    }
    for (size_t i = 0; i < serverList.size(); i++) {
        if (serverList[i] != NULL &&
            serverList[i]->replicationId == groupId) {
            vector<ServerId> group;
            group.push_back(serverList[i]->serverId);
            serverList[i]->replicationId = 0;
            // We check whether the server is up, in order to prevent
            // recursively calling removeReplicationGroup by hintServerDown.
            // If the backup is still up, we tell it to reset its
            // replicationId, so it will stop accepting Rpcs. This is an
            // optimization; even if we didn't reset its replicationId, Rpcs
            // sent to the server's group members would fail, because at least
            // one of the servers in the group is down.
            if (serverList[i]->isBackup()) {
                assignReplicationGroup(0, group);
            }
        }
    }
}

/**
 * Issue a cluster membership update to all enlisted servers in the system
 * that are running the MembershipService.
 *
 * \param update
 *      Protocol Buffer containing the update to be sent.
 *
 * \param excludeServerId
 *      ServerId of a server that is not to receive this update. This is
 *      used to avoid sending an update message to a server immediately
 *      following its enlistment (since we'll be sending the entire list
 *      instead).
 */
void
CoordinatorService::sendMembershipUpdate(ProtoBuf::ServerList& update,
                                         ServerId excludeServerId)
{
    MembershipClient client;
    for (size_t i = 0; i < serverList.size(); i++) {
        if (serverList[i] == NULL ||
            serverList[i]->status != ServerStatus::UP ||
            !serverList[i]->serviceMask.has(MEMBERSHIP_SERVICE))
            continue;
        if (serverList[i]->serverId == excludeServerId)
            continue;

        bool succeeded = false;
        try {
            succeeded = client.updateServerList(
                serverList[i]->serviceLocator.c_str(), update);
        } catch (TransportException& e) {
            // It's suspicious that pushing the update failed, but
            // perhaps it's best to wait to try the full list push
            // before jumping to conclusions.
        }

        // If this server had missed a previous update it will return
        // failure and expect us to push the whole list again.
        if (!succeeded) {
            LOG(NOTICE, "Server %lu had lost an update. Sending whole list.",
                *serverList[i]->serverId);
            try {
                sendServerList(serverList[i]->serverId);
            } catch (TransportException& e) {
                // TODO(stutsman): Things aren't looking good for this
                // server.  The coordinator will probably want to investigate
                // the server and evict it.
            }
        }
    }
}

/**
 * Push the entire server list to the specified server. This is used to both
 * push the initial list when a server enlists, as well as to push the list
 * again if a server misses any updates and has gone out of sync.
 *
 * \param destination
 *      ServerId of the server to send the list to.
 */
void
CoordinatorService::sendServerList(ServerId destination)
{
    ProtoBuf::ServerList serializedServerList;
    serverList.serialize(serializedServerList);

    MembershipClient client;
    client.setServerList(serverList[destination].serviceLocator.c_str(),
                         serializedServerList);
}

/**
 * Handle the SET_MIN_OPEN_SEGMENT_ID.
 *
 * Updates the minimum open segment id for a particular server.  If the
 * requested update is less than the current value maintained by the
 * coordinator then the old value is retained (that is, the coordinator
 * ignores updates that decrease the value).
 * Any open replicas found during recovery are considered invalid
 * if they have a segmentId less than the minimum open segment id maintained
 * by the coordinator.  This is used by masters to invalidate replicas they
 * have lost contact with while actively writing to them.
 *
 * \copydetails Service::ping
 */
void
CoordinatorService::setMinOpenSegmentId(
    const SetMinOpenSegmentIdRpc::Request& reqHdr,
    SetMinOpenSegmentIdRpc::Response& respHdr,
    Rpc& rpc)
{
    ServerId serverId(reqHdr.serverId);
    uint64_t segmentId = reqHdr.segmentId;

    LOG(DEBUG, "setMinOpenSegmentId for server %lu to %lu",
        serverId.getId(), segmentId);

    if (!serverList.contains(serverId)) {
        LOG(WARNING, "setMinOpenSegmentId server doesn't exist: %lu",
            serverId.getId());
        respHdr.common.status = STATUS_SERVER_DOESNT_EXIST;
        return;
    }

    CoordinatorServerList::Entry& entry = serverList[serverId];
    if (entry.minOpenSegmentId < segmentId)
        entry.minOpenSegmentId = segmentId;
}

/**
 * Update the will associated with a specific master ServerId.
 *
 * \param masterId
 *      ServerId of the master whose will is to be set.
 *
 * \param buffer
 *      Buffer containing the will.
 *
 * \param offset
 *      Byte offset of the will in the buffer.
 *
 * \param length
 *      Length of the will in bytes.
 */
bool
CoordinatorService::setWill(ServerId masterId, Buffer& buffer,
                            uint32_t offset, uint32_t length)
{
    if (serverList.contains(masterId)) {
        CoordinatorServerList::Entry& master = serverList[masterId];
        if (!master.isMaster()) {
            LOG(WARNING, "Server %lu is not a master!!", masterId.getId());
            return false;
        }

        ProtoBuf::Tablets* oldWill = master.will;
        ProtoBuf::Tablets* newWill = new ProtoBuf::Tablets();
        ProtoBuf::parseFromResponse(buffer, offset, length, *newWill);
        master.will = newWill;

        LOG(NOTICE, "Master %lu updated its Will (now %d entries, was %d)",
            masterId.getId(), newWill->tablet_size(), oldWill->tablet_size());

        delete oldWill;
        return true;
    }

    LOG(WARNING, "Master %lu could not be found!!", masterId.getId());
    return false;
}

/**
 * Initiate a recovery of a crashed master.
 *
 * \param serverEntry
 *      The crashed server which is to be recovered.  If the server was
 *      not running a master service then nothing is done.
 * \throw Exception
 *      If \a serverId is not in #serverList.
 */
void
CoordinatorService::startMasterRecovery(
                                const CoordinatorServerList::Entry& serverEntry)
{
    if (!serverEntry.isMaster())
        return;

    ServerId serverId = serverEntry.serverId;
    std::unique_ptr<ProtoBuf::Tablets> will(serverEntry.will);

    foreach (ProtoBuf::Tablets::Tablet& tablet,
             *tabletMap.mutable_tablet()) {
        if (tablet.server_id() == serverId.getId())
            tablet.set_state(ProtoBuf::Tablets_Tablet::RECOVERING);
    }

    LOG(NOTICE, "Recovering master %lu (\"%s\") on %u recovery masters "
        "using %u backups", serverId.getId(),
        serverEntry.serviceLocator.c_str(),
        serverList.masterCount(),
        serverList.backupCount());

    BaseRecovery* recovery = NULL;
    if (mockRecovery != NULL) {
        (*mockRecovery)(serverId, *will, serverList);
        recovery = mockRecovery;
    } else {
        recovery = new Recovery(serverId, *will, serverList);
    }

    // Keep track of recovery for each of the tablets it's working on.
    foreach (ProtoBuf::Tablets::Tablet& tablet,
             *tabletMap.mutable_tablet()) {
        if (tablet.server_id() == serverId.getId())
            tablet.set_user_data(reinterpret_cast<uint64_t>(recovery));
    }

    recovery->start();
}

/**
 * Investigate \a serverId and make a verdict about its whether it is alive.
 *
 * \param serverId
 *      Server to investigate.
 * \return
 *      True if the server is dead, false if it is alive.
 * \throw Exception
 *      If \a serverId is not in #serverList.
 */
bool
CoordinatorService::verifyServerFailure(ServerId serverId) {
    // Skip the real ping if this is from a unit test
    if (forceServerDownForTesting)
        return true;

    const string& serviceLocator = serverList[serverId].serviceLocator;
    try {
        uint64_t nonce = generateRandom();
        PingClient pingClient;
        pingClient.ping(serviceLocator.c_str(),
                        nonce, TIMEOUT_USECS * 1000);
        LOG(NOTICE, "False positive for server id %lu (\"%s\")",
                    *serverId, serviceLocator.c_str());
        return false;
    } catch (TransportException& e) {
    } catch (TimeoutException& e) {
    }
    LOG(NOTICE, "Verified host failure: id %lu (\"%s\")",
        *serverId, serviceLocator.c_str());

    return true;
}

} // namespace RAMCloud<|MERGE_RESOLUTION|>--- conflicted
+++ resolved
@@ -144,7 +144,6 @@
         if (i == serverSpan - 1)
             endKeyHash = ~0UL;
 
-
         // Find the next master in the list.
         CoordinatorServerList::Entry* master = NULL;
         while (true) {
@@ -156,48 +155,13 @@
             }
         }
 
-<<<<<<< HEAD
-    const char* locator = master->serviceLocator.c_str();
-    MasterClient masterClient(
-        Context::get().transportManager->getSession(locator));
-
-    // Get current log head. Only entries >= this can be part of the tablet.
-    LogPosition headOfLog = masterClient.getHeadOfLog();
-
-    // Create tablet map entry.
-    ProtoBuf::Tablets_Tablet& tablet(*tabletMap.add_tablet());
-    tablet.set_table_id(tableId);
-    tablet.set_start_key_hash(0);
-    tablet.set_end_key_hash(~0UL);
-    tablet.set_state(ProtoBuf::Tablets_Tablet_State_NORMAL);
-    tablet.set_server_id(master->serverId.getId());
-    tablet.set_service_locator(master->serviceLocator);
-    tablet.set_ctime_log_head_id(headOfLog.segmentId());
-    tablet.set_ctime_log_head_offset(headOfLog.segmentOffset());
-
-    // Create will entry. The tablet is empty, so it doesn't matter where it
-    // goes or in how many partitions, initially. It just has to go somewhere.
-    ProtoBuf::Tablets& will = *master->will;
-    ProtoBuf::Tablets_Tablet& willEntry(*will.add_tablet());
-    willEntry.set_table_id(tableId);
-    willEntry.set_start_key_hash(0);
-    willEntry.set_end_key_hash(~0UL);
-    willEntry.set_state(ProtoBuf::Tablets_Tablet_State_NORMAL);
-    uint64_t maxPartitionId;
-    if (will.tablet_size() > 1)
-        maxPartitionId = will.tablet(will.tablet_size() - 2).user_data();
-    else
-        maxPartitionId = -1;
-    willEntry.set_user_data(maxPartitionId + 1);
-    willEntry.set_ctime_log_head_id(headOfLog.segmentId());
-    willEntry.set_ctime_log_head_offset(headOfLog.segmentOffset());
-
-    // Inform the master.
-    ProtoBuf::Tablets masterTabletMap;
-    foreach (const ProtoBuf::Tablets::Tablet& tablet, tabletMap.tablet()) {
-        if (tablet.server_id() == master->serverId.getId())
-            *masterTabletMap.add_tablet() = tablet;
-=======
+        const char* locator = master->serviceLocator.c_str();
+        MasterClient masterClient(
+            Context::get().transportManager->getSession(locator));
+
+        // Get current log head. Only entries >= this can be part of the tablet.
+        LogPosition headOfLog = masterClient.getHeadOfLog();
+
         // Create tablet map entry.
         ProtoBuf::Tablets_Tablet& tablet(*tabletMap.add_tablet());
         tablet.set_table_id(tableId);
@@ -206,6 +170,8 @@
         tablet.set_state(ProtoBuf::Tablets_Tablet_State_NORMAL);
         tablet.set_server_id(master->serverId.getId());
         tablet.set_service_locator(master->serviceLocator);
+        tablet.set_ctime_log_head_id(headOfLog.segmentId());
+        tablet.set_ctime_log_head_offset(headOfLog.segmentOffset());
 
         // Create will entry. The tablet is empty, so it doesn't matter where it
         // goes or in how many partitions, initially.
@@ -222,18 +188,16 @@
         else
             maxPartitionId = -1;
         willEntry.set_user_data(maxPartitionId + 1);
+        willEntry.set_ctime_log_head_id(headOfLog.segmentId());
+        willEntry.set_ctime_log_head_offset(headOfLog.segmentOffset());
 
         // Inform the master.
-        const char* locator = master->serviceLocator.c_str();
-        MasterClient masterClient(
-            Context::get().transportManager->getSession(locator));
         masterClient.takeTabletOwnership(tableId,
                                          tablet.start_key_hash(),
                                          tablet.end_key_hash());
 
         LOG(DEBUG, "Created table '%s' with id %u and a span %u on master %lu",
                     name, tableId, serverSpan, master->serverId.getId());
->>>>>>> 0f56cf99
     }
 
     LOG(NOTICE, "Created table '%s' with id %u",
