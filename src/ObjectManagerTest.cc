--- conflicted
+++ resolved
@@ -1265,22 +1265,9 @@
     uint64_t liveRpcId = 10;
     uint64_t deadRpcId = 3;
 
-<<<<<<< HEAD
-    // object overwrite (hashtable contains tombstone)
-    Log::Reference reference = storeTombstone(key, 0);
-    EXPECT_EQ(STATUS_OK, objectManager.writeObject(obj, 0, 0));
-
-    // Verify RetryException  when overwriting with no space
-    uint64_t original = objectManager.getLog()->totalBytesRemaining;
-    objectManager.getLog()->totalBytesRemaining = 0;
-    EXPECT_THROW(objectManager.writeObject(obj, 0, 0), RetryException);
-    objectManager.getLog()->totalBytesRemaining = original;
-}
-=======
     UnackedRpcResults *unackedRpcResults = objectManager.unackedRpcResults;
     EXPECT_EQ(unackedRpcResults->clients.end(),
               unackedRpcResults->clients.find(expectedLeaseId));
->>>>>>> 620dd51d
 
     {
         SegmentCertificate certificate;
