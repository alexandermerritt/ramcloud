#!/usr/bin/env python

# Copyright (c) 2010-2011 Stanford University
#
# Permission to use, copy, modify, and distribute this software for any
# purpose with or without fee is hereby granted, provided that the above
# copyright notice and this permission notice appear in all copies.
#
# THE SOFTWARE IS PROVIDED "AS IS" AND THE AUTHOR(S) DISCLAIM ALL WARRANTIES
# WITH REGARD TO THIS SOFTWARE INCLUDING ALL IMPLIED WARRANTIES OF
# MERCHANTABILITY AND FITNESS. IN NO EVENT SHALL AUTHORS BE LIABLE FOR
# ANY SPECIAL, DIRECT, INDIRECT, OR CONSEQUENTIAL DAMAGES OR ANY DAMAGES
# WHATSOEVER RESULTING FROM LOSS OF USE, DATA OR PROFITS, WHETHER IN AN
# ACTION OF CONTRACT, NEGLIGENCE OR OTHER TORTIOUS ACTION, ARISING OUT OF
# OR IN CONNECTION WITH THE USE OR PERFORMANCE OF THIS SOFTWARE.

"""Runs a recovery of a master."""

from __future__ import division
from common import *
import log
import metrics
import os
import pprint
import re
import subprocess
import sys
import time

hosts = []
for i in range(1,60):
    hosts.append(('rc%02d' % i,
                  '192.168.1.%d' % (100 + i)))
coordinatorHost = ('rcmaster', '192.168.1.1')
clientHost = coordinatorHost
oldMasterHost = coordinatorHost
serverHosts = hosts

obj_path = '%s/%s' % (top_path, obj_dir)
coordinatorBin = '%s/coordinator' % obj_path
serverBin = '%s/server' % obj_path
clientBin = '%s/client' % obj_path
ensureServersBin = '%s/ensureServers' % obj_path

def recover(numBackups=1,             # Number of hosts on which to start
                                      # backups (*not* # of backup servers).
            numPartitions=1,
            objectSize=1024,
            numObjects=626012,        # Number of objects in each partition.
            numRemovals=0,
            replicas=1,
            disk=1,
            timeout=60,
            coordinatorArgs='',
            backupArgs='',
            oldMasterArgs='-t 2048',
            newMasterArgs='-t 2048',
            clientArgs='-f',
            hostAllocationStrategy=0,
            debug=0):

    # Figure out which ranges of serverHosts will serve as backups, as
    # recovery masters, and as dual-backups (if we're using two disks
    # on each backup).
    if disk < 3:
        doubleBackupEnd = 0;
    else:
        doubleBackupEnd = numBackups
    if hostAllocationStrategy == 1:
        masterEnd = len(serverHosts) - 1
    else:
        masterEnd = numPartitions
    masterStart = masterEnd - numPartitions

    # Figure out which disk will be used by each of primary and secondary
    # backup
    if disk == 0:
        primaryDisk = '-m'
    elif disk == 1:
        primaryDisk = '-f /dev/sda2'
    elif disk == 2:
        primaryDisk = '-f /dev/sdb2'
    elif disk == 3:
        primaryDisk = '-f /dev/sda2'
        secondaryDisk = '-f /dev/sdb2'
    elif disk == 4:
        primaryDisk = '-m'
        secondaryDisk = '-m'
    else:
        raise Exception('Disk should be an integer between 0 and 4')


    run = log.createDir('recovery')

    coordinator = None
    oldMaster = None
    servers = []
    extraBackups = []
    client = None
    with Sandbox() as sandbox:
        def ensureServers(qty):
            sandbox.checkFailures()
            try:
                sandbox.rsh(clientHost[0], '%s -C %s -n %d -l 1 -t 20' %
                            (ensureServersBin, coordinatorLocator, qty))
            except:
                # prefer exceptions from dead processes to timeout error
                sandbox.checkFailures()
                raise

        # start coordinator
        coordinatorLocator = 'infrc:host=%s,port=12246' % coordinatorHost[1]
        coordinator = sandbox.rsh(coordinatorHost[0],
                  ('%s -C %s --logFile %s/coordinator.%s.log %s' %
                   (coordinatorBin, coordinatorLocator, run,
                    coordinatorHost[0], coordinatorArgs)),
                  bg=True, stderr=subprocess.STDOUT)
        ensureServers(0)

        # start dying master
        oldMasterLocator = 'infrc:host=%s,port=12242' % oldMasterHost[1]
        oldMaster = sandbox.rsh(oldMasterHost[0],
                ('%s -C %s -L %s --logFile %s/oldMaster.%s.log -r %d -M %s' %
                 (serverBin, coordinatorLocator, oldMasterLocator,
                  run, oldMasterHost[0], replicas, oldMasterArgs)),
                 bg=True, stderr=subprocess.STDOUT,
                 stdout=open(('%s/oldMaster.%s.log' %
                              (run, oldMasterHost[0])), 'w'))
        ensureServers(1)

        # start other servers
        totalServers = 1
        for i in range(len(serverHosts)):
            # first start the main server on this host, which runs either or
            # both of recovery master & backup
            host = serverHosts[i]
            command = ('%s -C %s -L infrc:host=%s,port=12243 '
                       '--logFile %s/server.%s.log' %
                       (serverBin, coordinatorLocator, host[1], run, host[0]))
            isBackup = isMaster = False
            if (i >= masterStart) and (i < masterEnd):
                isMaster = True
                command += ' -r %d %s' % (replicas, newMasterArgs)
                totalServers += 1
            else:
                command += ' -B'
            if i < numBackups:
                isBackup = True
                command += ' %s %s' % (primaryDisk, backupArgs)
                totalServers += 1
            else:
                command += ' -M'
            if isMaster or isBackup:
                servers.append(sandbox.rsh(host[0], command, bg=True,
                               stderr=subprocess.STDOUT))

            # start extra backup server on this host, if we are using
            # dual disks.
            if isBackup and disk >= 3:
                command = ('%s -C %s -L infrc:host=%s,port=12244 '
                           '--logFile %s/backup.%s.log -B %s %s' %
                           (serverBin, coordinatorLocator, host[1],
                            run, host[0], secondaryDisk, backupArgs))
                extraBackups.append(sandbox.rsh(host[0], command, bg=True,
                                             stderr=subprocess.STDOUT))
                totalServers += 1
        ensureServers(totalServers)

        # pause for debugging setup, if requested
        if debug:
            print "Servers started; pausing for debug setup."
            raw_input("Type <Enter> to continue: ")

        # start client
        client = sandbox.rsh(clientHost[0],
<<<<<<< HEAD
                 ('%s -d -C %s --logFile %s/client.%s.log -n %d -s %d '
                  '-t %d -k %d %s' % (clientBin, coordinatorLocator, run,
                  clientHost[0], numObjects, objectSize, numPartitions,
                  numPartitions, clientArgs)),
                 bg=True, stderr=subprocess.STDOUT)
=======
                 ('%s -d -C %s -n %d -r %d -s %d -t %d -k %d %s' %
                  (clientBin, coordinatorLocator, numObjects, numRemovals,
                   objectSize, numPartitions, numPartitions, clientArgs)),
                 bg=True, stderr=subprocess.STDOUT,
                 stdout=open('%s/client.%s.log' % (run, clientHost[0]), 'w'))
>>>>>>> c0d78f8d

        start = time.time()
        while client.returncode is None:
            sandbox.checkFailures()
            time.sleep(.1)
            if time.time() - start > timeout:
                raise Exception('timeout exceeded')

    # Collect metrics information.
    stats = {}
    stats['metrics'] = metrics.parseRecovery(run)
    report = metrics.textReport(stats['metrics'])
    f = open('%s/metrics' % (run), 'w')
    f.write(str(report))
    f.close()
    stats['run'] = run
    stats['count'] = numObjects
    stats['size'] = objectSize
    stats['ns'] = stats['metrics'].client.recoveryNs
    return stats

def insist(*args, **kwargs):
    """Keep trying recoveries until the damn thing succeeds"""
    while True:
        try:
            return recover(*args, **kwargs)
        except KeyboardInterrupt, e:
            raise
        except Exception, e:
            print 'Recovery failed:', e
            print 'Trying again...'

if __name__ == '__main__':
    args = {}
    args['numBackups'] = 50
    args['numPartitions'] = 50
    args['objectSize'] = 1024
    args['disk'] = 3
    args['numObjects'] = 540000
    args['oldMasterArgs'] = '-t %d' % (700 * args['numPartitions'])
    args['newMasterArgs'] = '-t 16000'
    args['replicas'] = 3
    stats = recover(**args)
    print('Recovery time: %.3fs' % (stats['ns']/1e09))<|MERGE_RESOLUTION|>--- conflicted
+++ resolved
@@ -173,19 +173,11 @@
 
         # start client
         client = sandbox.rsh(clientHost[0],
-<<<<<<< HEAD
-                 ('%s -d -C %s --logFile %s/client.%s.log -n %d -s %d '
+                 ('%s -d -C %s --logFile %s/client.%s.log -n %d -r %d -s %d '
                   '-t %d -k %d %s' % (clientBin, coordinatorLocator, run,
-                  clientHost[0], numObjects, objectSize, numPartitions,
-                  numPartitions, clientArgs)),
+                  clientHost[0], numObjects, numRemovals, objectSize,
+                  numPartitions, numPartitions, clientArgs)),
                  bg=True, stderr=subprocess.STDOUT)
-=======
-                 ('%s -d -C %s -n %d -r %d -s %d -t %d -k %d %s' %
-                  (clientBin, coordinatorLocator, numObjects, numRemovals,
-                   objectSize, numPartitions, numPartitions, clientArgs)),
-                 bg=True, stderr=subprocess.STDOUT,
-                 stdout=open('%s/client.%s.log' % (run, clientHost[0]), 'w'))
->>>>>>> c0d78f8d
 
         start = time.time()
         while client.returncode is None:
